#    This script is part of navis (http://www.github.com/navis-org/navis).
#    Copyright (C) 2018 Philipp Schlegel
#
#    This program is free software: you can redistribute it and/or modify
#    it under the terms of the GNU General Public License as published by
#    the Free Software Foundation, either version 3 of the License, or
#    (at your option) any later version.
#
#    This program is distributed in the hope that it will be useful,
#    but WITHOUT ANY WARRANTY; without even the implied warranty of
#    MERCHANTABILITY or FITNESS FOR A PARTICULAR PURPOSE.  See the
#    GNU General Public License for more details.

"""Interface with MICrONS datasets: https://www.microns-explorer.org/."""

from .. import config
from functools import lru_cache
from textwrap import dedent
from . import cave_utils

err_msg = dedent("""
      Failed to import `caveclient` library. Please install using pip:

            pip install caveclient -U

      """)

try:
    from caveclient import CAVEclient
    import cloudvolume as cv
except ModuleNotFoundError:
    config.logger.error(err_msg)
    CAVEclient = None
    cv = None
except BaseException:
    raise

@lru_cache(None)
def _translate_datastack(datastack):
    """Translate datastack to source."""
    ds = get_datastacks(microns_only=False)

    if datastack in ds:
        return datastack
    elif datastack in ("cortex65", "minnie65"):
        # Find the latest cortex65 datastack
        return sorted([d for d in ds if "minnie65_public" in d and "sandbox" not in d])[
            -1
        ]
    elif datastack in ("cortex35", "minnie35"):
        # Find the latest cortex35 datastack
        return sorted([d for d in ds if "minnie35_public" in d and "sandbox" not in d])[
            -1
        ]
    elif datastack == "layer 2/3":
        # The "pinky_sandbox" seems to be the latest layer 2/3 datastack
        return sorted([d for d in ds if "pinky" in d])[
            -1
        ]
    raise ValueError(f"Datastack '{datastack}' not found.")


@lru_cache(None)
def get_datastacks(microns_only=True):
    """Get available datastacks.

    Parameters
    ----------
    microns_only : bool
        If True, only return MICrONS datastacks.

    Returns
    -------
    list
        List of available datastacks.

    """
    if not CAVEclient:
        raise ModuleNotFoundError(err_msg)

    stacks = CAVEclient().info.get_datastacks()

    if microns_only:
        stacks = [s for s in stacks if "minnie" in s or "pinky" in s]
    return stacks


def get_cave_client(datastack="cortex65"):
    """Get caveclient for given datastack.

    Parameters
    ----------
    datastack :     "cortex65" | "cortex35" | "layer 2/3" | str
                    Which dataset to query. "cortex65", "cortex35" and "layer 2/3"
                    are internally mapped to the corresponding sources: for example,
                    "minnie65_public_vXXX" for "cortex65" where XXX is always the
                    most recent version).

    """
    if not CAVEclient:
        raise ModuleNotFoundError(err_msg)

    # Try mapping, else pass-through
    datastack = _translate_datastack(datastack)
    return cave_utils.get_cave_client(datastack)


@lru_cache(None)
def list_annotation_tables(datastack="cortex65"):
    """Get available annotation tables for given datastack.

    Parameters
    ----------
    datastack :     "cortex65" | "cortex35" | "layer 2/3" | str
                    Which dataset to query. "cortex65", "cortex35" and "layer 2/3"
                    are internally mapped to the corresponding sources: for example,
                    "minnie65_public_vXXX" for "cortex65" where XXX is always the
                    most recent version).

    Returns
    -------
    list
        List of available annotation tables.

    """
    return cave_utils.get_cave_client(datastack).materialize.get_tables()


<<<<<<< HEAD
def fetch_neurons(x, *, lod=2,
                  with_synapses=True,
                  datastack='h01_c3_flat',
                  parallel=True,
                  max_threads=4,
                  **kwargs):
=======
@lru_cache(None)
def get_cloudvol(url, cache=True):
    """Get (cached) CloudVolume for given segmentation.

    Parameters
    ----------
    url :     str

    """
    if not cv:
        raise ModuleNotFoundError(err_msg)

    return cv.CloudVolume(
        url, cache=cache, use_https=True, parallel=10, progress=False, fill_missing=True
    )


def get_somas(root_ids, table="nucleus_detection_v0", datastack="cortex65"):
    """Fetch somas based on nuclei segmentation for given neuron(s).

    Since this is a nucleus detection you will find that some neurons do
    not have an entry despite clearly having a soma. This is due to the
    "avocado problem" where the nucleus is separate from the rest of the
    soma.

    Important
    ---------
    This data currently only exists for the 'cortex65' datastack (i.e.
    "minnie65_public_vXXX").

    Parameters
    ----------
    root_ids  :     int | list of ints | None
                    Root ID(s) for which to fetch soma infos. Use
                    `None` to fetch complete list of annotated nuclei.
    table :         str
                    Which table to use for nucleus annotations. Also
                    see the `microns.list_annotation_tables()` function.
    datastack :     "cortex65" | "cortex35" | "layer 2/3" | str
                    Which dataset to query. "cortex65", "cortex35" and "layer 2/3"
                    are internally mapped to the corresponding sources: for example,
                    "minnie65_public_vXXX" for "cortex65" where XXX is always the
                    most recent version).

    Returns
    -------
    DataFrame
                    Pandas DataFrame with nuclei (see Examples). Root IDs
                    without a nucleus will simply not have an entry in the
                    table.

    """
    if datastack != "cortex65":
        warnings.warn(
            "To our knowledge there is no nucleus segmentation "
            f'for "{datastack}". If that has changed please '
            "get in touch on navis' Github."
        )

    # Get/Initialize the CAVE client
    client = get_cave_client(datastack)

    filter_in_dict = None
    if not isinstance(root_ids, type(None)):
        root_ids = utils.make_iterable(root_ids)
        filter_in_dict = {"pt_root_id": root_ids}

    return client.materialize.query_table(table, filter_in_dict=filter_in_dict)


def fetch_neurons(
    x,
    *,
    lod=2,
    with_synapses=False,
    datastack="cortex65",
    parallel=True,
    max_threads=4,
    **kwargs,
):
>>>>>>> 488d975b
    """Fetch neuron meshes.

    Notes
    -----
    Synapses will be attached to the closest vertex on the mesh.

    Parameters
    ----------
    x :             str | int | list-like
                    Segment ID(s). Multiple Ids can be provided as list-like.
    lod :           int
                    Level of detail. Higher ``lod`` = coarser. This parameter
                    is ignored if the data source does not support multi-level
                    meshes.
    with_synapses : bool, optional
                    If True will also attach synapses as ``.connectors``.
    datastack :     "cortex65" | "cortex35" | "layer 2/3" | str
                    Which dataset to query. "cortex65", "cortex35" and "layer 2/3"
                    are internally mapped to the corresponding sources: for example,
                    "minnie65_public_vXXX" for "cortex65" where XXX is always the
                    most recent version).
    parallel :      bool
                    If True, will use parallel threads to fetch data.
    max_threads :   int
                    Max number of parallel threads to use.
    **kwargs
                    Keyword arguments are passed through to the initialization
                    of the ``navis.MeshNeurons``.

    Returns
    -------
    navis.Neuronlist
                    Containing :class:`navis.MeshNeuron`.

    """

    return cave_utils.fetch_neurons(
        x, 
        lod=lod,
        with_synapses=with_synapses,
        datastack=datastack,
        parallel=parallel,
        max_threads=max_threads,
        **kwargs
    )

def get_voxels(x, mip=0, bounds=None, datastack='h01_c3_flat'):
    """Fetch voxels making a up given root ID.


    Parameters
    ----------
    x :             int
                    A single root ID.
    mip :           int
                    Scale at which to fetch voxels.
    bounds :        list, optional
                    Bounding box [xmin, xmax, ymin, ymax, zmin, zmax] in voxel
                    space. For example, the voxel resolution for mip 0
                    segmentation is 8 x 8 x 40 nm.
    datastack :     "cortex65" | "cortex35" | "layer 2/3" | str
                    Which dataset to query. "cortex65", "cortex35" and "layer 2/3"
                    are internally mapped to the corresponding sources: for example,
                    "minnie65_public_vXXX" for "cortex65" where XXX is always the
                    most recent version).

    Returns
    -------
    voxels :        (N, 3) np.ndarray
                    In voxel space according to `mip`.

    """
    return cave_utils.get_voxels(
        x,
        mip=mip,
        bounds=bounds,
        datastack=datastack
    )<|MERGE_RESOLUTION|>--- conflicted
+++ resolved
@@ -126,95 +126,12 @@
     return cave_utils.get_cave_client(datastack).materialize.get_tables()
 
 
-<<<<<<< HEAD
 def fetch_neurons(x, *, lod=2,
                   with_synapses=True,
                   datastack='h01_c3_flat',
                   parallel=True,
                   max_threads=4,
                   **kwargs):
-=======
-@lru_cache(None)
-def get_cloudvol(url, cache=True):
-    """Get (cached) CloudVolume for given segmentation.
-
-    Parameters
-    ----------
-    url :     str
-
-    """
-    if not cv:
-        raise ModuleNotFoundError(err_msg)
-
-    return cv.CloudVolume(
-        url, cache=cache, use_https=True, parallel=10, progress=False, fill_missing=True
-    )
-
-
-def get_somas(root_ids, table="nucleus_detection_v0", datastack="cortex65"):
-    """Fetch somas based on nuclei segmentation for given neuron(s).
-
-    Since this is a nucleus detection you will find that some neurons do
-    not have an entry despite clearly having a soma. This is due to the
-    "avocado problem" where the nucleus is separate from the rest of the
-    soma.
-
-    Important
-    ---------
-    This data currently only exists for the 'cortex65' datastack (i.e.
-    "minnie65_public_vXXX").
-
-    Parameters
-    ----------
-    root_ids  :     int | list of ints | None
-                    Root ID(s) for which to fetch soma infos. Use
-                    `None` to fetch complete list of annotated nuclei.
-    table :         str
-                    Which table to use for nucleus annotations. Also
-                    see the `microns.list_annotation_tables()` function.
-    datastack :     "cortex65" | "cortex35" | "layer 2/3" | str
-                    Which dataset to query. "cortex65", "cortex35" and "layer 2/3"
-                    are internally mapped to the corresponding sources: for example,
-                    "minnie65_public_vXXX" for "cortex65" where XXX is always the
-                    most recent version).
-
-    Returns
-    -------
-    DataFrame
-                    Pandas DataFrame with nuclei (see Examples). Root IDs
-                    without a nucleus will simply not have an entry in the
-                    table.
-
-    """
-    if datastack != "cortex65":
-        warnings.warn(
-            "To our knowledge there is no nucleus segmentation "
-            f'for "{datastack}". If that has changed please '
-            "get in touch on navis' Github."
-        )
-
-    # Get/Initialize the CAVE client
-    client = get_cave_client(datastack)
-
-    filter_in_dict = None
-    if not isinstance(root_ids, type(None)):
-        root_ids = utils.make_iterable(root_ids)
-        filter_in_dict = {"pt_root_id": root_ids}
-
-    return client.materialize.query_table(table, filter_in_dict=filter_in_dict)
-
-
-def fetch_neurons(
-    x,
-    *,
-    lod=2,
-    with_synapses=False,
-    datastack="cortex65",
-    parallel=True,
-    max_threads=4,
-    **kwargs,
-):
->>>>>>> 488d975b
     """Fetch neuron meshes.
 
     Notes
